import os
import sys
import traceback
import threading
import time
import traceback
from typing import Dict, List, Any, Union, Sequence

import numpy as np
from numpy.core.fromnumeric import size
import ray

from typing import Dict, List, Any, Union, Sequence, Tuple, Iterable
from concurrent.futures import ThreadPoolExecutor

from malib import settings
from malib.backend.datapool.data_array import NumpyDataArray
from malib.utils.errors import OversampleError, NoEnoughDataError
from malib.utils.typing import BufferDescription, PolicyID, AgentID, Status
from malib.utils.logger import get_logger, Log
from malib.utils.convert import anyof
from malib.utils.logger import get_logger
from malib.utils.typing import BufferDescription, PolicyID, AgentID

import threading
import pickle as pkl


DATASET_TABLE_NAME_GEN = lambda env_id, main_id, pid: f"{env_id}_{main_id}_{pid}"


class EpisodeLock:
    def __init__(self):
        self._pull_lock = 0
        self._push_lock = 0
        self._state = 1  # 1 for rollout, 0 for train

    @property
    def size(self):
        return 0

    def pull_and_push(self):
        return (self._pull_lock, self._push_lock)

    @property
    def lock(self):
        return self

    @property
    def push_lock_status(self):
        return self._push_lock

    @property
    def pull_lock_status(self):
        return self._pull_lock

    def lock_pull(self):
        if self._push_lock > 0:
            return Status.FAILED
        else:
            if self._state == 1:
                return Status.FAILED
            else:
                self._pull_lock += 1
        return Status.SUCCESS

    def lock_push(self):
        if self._pull_lock > 0:
            return Status.FAILED
        else:
            if self._state == 0:
                return Status.FAILED
            else:
                self._push_lock = self._push_lock + 1
        return Status.SUCCESS

    def unlock_pull(self):
        if self._pull_lock < 1:
            return Status.FAILED
        else:
            # self._pull_lock -= 1
            self._pull_lock = 0
            # FIXME(ziyu): check ?
            if self._pull_lock == 0:
                self._state = 1
        return Status.SUCCESS

    def unlock_push(self):
        if self._push_lock < 1:
            return Status.FAILED
        else:
            self._push_lock -= 1
            if self._push_lock == 0:
                self._state = 0
        return Status.SUCCESS


class Episode:
    """ Unlimited buffer """

    CUR_OBS = "obs"
    NEXT_OBS = "new_obs"
    ACTION = "action"
    ACTION_MASK = "action_mask"
    REWARD = "reward"
    DONE = "done"
    ACTION_DIST = "action_prob"
    # XXX(ming): seems useless
    INFO = "infos"

    # optional
    STATE_VALUE = "state_value_estimation"
    STATE_ACTION_VALUE = "state_action_value_estimation"
    CUR_STATE = "cur_state"  # current global state
    NEXT_STATE = "next_state"  # next global state
    LAST_REWARD = "last_reward"

    def __init__(
        self,
        env_id: str,
        policy_id: Union[PolicyID, Dict],
        capacity: int = None,
        other_columns: List[str] = None,
    ):
        """Create an episode instance

        :param str env_id: Environment id
        :param PolicyID policy_id: Policy id
        :param int capacity: Capacity
        :param List[str] other_columns: Extra columns you wanna collect
        """

        self.env_id = env_id
        self.policy_id = policy_id
        self._columns = [
            Episode.CUR_OBS,
            Episode.ACTION,
            Episode.NEXT_OBS,
            Episode.DONE,
            Episode.REWARD,
            Episode.ACTION_DIST,
        ]
        if other_columns:
            self._other_columns = other_columns
        else:
            self._other_columns = []

        assert isinstance(self._other_columns, List), self._other_columns

        self._size = 0
        self._capacity = capacity or settings.DEFAULT_EPISODE_CAPACITY
        self._data = None

        if capacity is not None:
            self._data = {
                col: NumpyDataArray(name=str(col), capacity=capacity)
                for col in self.columns
            }
        else:
            self._data = {
                col: NumpyDataArray(
                    name=str(col), init_capacity=settings.DEFAULT_EPISODE_INIT_CAPACITY
                )
                for col in self.columns
            }

    def reset(self, **kwargs):
        self.policy_id = kwargs.get("policy_id", self.policy_id)
        self._size = 0
        self._data = {
            col: NumpyDataArray(name=str(col), capacity=self.capacity)
            for col in self.columns
        }

    def empty(self) -> bool:
        return self._size == 0

    @property
    def capacity(self):
        return self._capacity

    @property
    def data(self):
        return self._data

    @property
    def columns(self):
        return self._columns + self._other_columns

    @property
    def other_columns(self):
        return self._other_columns

    @property
    def size(self):
        return self._size

    @property
    def data_bytes(self):
        return sum([col.nbytes for key, col in self._data.items()])

    def fill(self, **kwargs):
        for column in self.columns:
            self._data[column].fill(kwargs[column])
        self._size = len(self._data[Episode.CUR_OBS])
        self._capacity = max(self._size, self._capacity)

    def insert(self, **kwargs):
        try:
            for column in self.columns:
                assert self._size == len(self._data[column]), (
                    self._size,
                    {c: len(self._data[c]) for c in self.columns},
                )
            for column in self.columns:
<<<<<<< HEAD
                # if isinstance(kwargs[column], np.ndarray):
                # self._data[column].insert(kwargs[column])
                if isinstance(kwargs[column], NumpyDataArray):
                    assert kwargs[column]._data is not None, f"{column} has empty data"
                    self._data[column].insert(kwargs[column].get_data())
                else:
                    self._data[column].insert(kwargs[column])
                    # raise TypeError(
                    #     f"Unexpected type of column={column} {type(kwargs[column])}"
                    # )
            self._size = len(self._data[Episode.CUR_OBS])
        except Exception as e:
            print(traceback.format_exc())
=======
                if isinstance(kwargs[column], np.ndarray):
                    self._data[column].insert(kwargs[column])
                elif isinstance(kwargs[column], NumpyDataArray):
                    self._data[column].insert(kwargs[column].get_data())
                else:
                    raise TypeError(
                        f"Unexpected type of column={column} {type(kwargs[column])}"
                    )
            self._size = len(self._data[Episode.CUR_OBS])
        except Exception as e:
            print(traceback.format_exc())
            raise e
>>>>>>> 8ec9b939

    def sample(self, idxes=None, size=None) -> Any:
        assert idxes is None or size is None
        size = size or len(idxes)

        if self.size < size:
            raise OversampleError

        if idxes is not None:
            return {k: self._data[k][idxes] for k in self.columns}

        if size is not None:
            indices = np.random.choice(self._size, size)
            return {k: self._data[k][indices] for k in self.columns}

    @classmethod
    def from_episode(cls, episode, capacity=None):
        """Create an empty episode like episode with given capacity"""

        other_columns = episode.other_columns
        return cls(
            episode.env_id,
            episode.policy_id,
            capacity or episode.capacity,
            other_columns=other_columns,
        )

    @staticmethod
    def concatenate(*episodes, capacity=None):
        episodes = [e for e in episodes if e is not None]
        columns = episodes[0].columns
        other_columns = episodes[0].other_columns
        policy_id = episodes[0].policy_id
        env_id = episodes[0].env_id
        ans = Episode(env_id, policy_id, capacity=capacity, other_columns=other_columns)
        for e in episodes:
            data = {col: e.data[col].get_data() for col in columns}
            ans.insert(**data)
        return ans

    def format_to_dataset(self) -> List[Dict[str, Any]]:
        raise NotImplementedError


class SequentialEpisode(Episode):
    def __init__(
        self,
        env_id: str,
        policy_id: Union[PolicyID, Dict],
        capacity: int,
        other_columns: List[str],
    ):
        super().__init__(
            env_id, policy_id, capacity=capacity, other_columns=other_columns
        )

    def insert(self, **kwargs):
        for column, value in kwargs.items():
            assert column in self.columns, f"unregistered column: {column}"
            if isinstance(value, NumpyDataArray):
                self._data[column].insert(value.get_data())
            else:
                self._data[column].insert(value)
                # raise TypeError(
                #     f"Unexpected type of column={column} {value}"
                # )

    def clean_data(self):
        # check length
        length = self._data[Episode.CUR_OBS].size
        self._data[Episode.NEXT_OBS].flush(
            np.roll(self._data[Episode.CUR_OBS]._data[:length], 1, axis=0)
        )
        self._data[Episode.REWARD].flush(
            np.roll(self._data[Episode.REWARD]._data[:length], 1, axis=0)
        )
        _size = self._data[Episode.CUR_OBS].size
        for colum in self.columns:
            assert (
                _size == self._data[colum].size
            ), f"Expected size is {_size}, while accpeted {self._data[colum].size} for column={colum}"
        self._size = _size


class MultiAgentEpisode(Episode):
    def __init__(
        self,
        env_id: str,
        agent_policy_mapping: Dict[AgentID, PolicyID],
        capacity: int = None,
        other_columns: Sequence[str] = None,
    ):
        super(MultiAgentEpisode, self).__init__(
            env_id, agent_policy_mapping, capacity, other_columns
        )
        self._data: Dict[AgentID, Episode] = {
            agent: Episode(pid, env_id, capacity, other_columns)
            for agent, pid in agent_policy_mapping.items()
        }

    @property
    def data(self):
        return {agent: episode.data for agent, episode in self._data.items()}

    @property
    def episodes(self):
        return self._data

    def fill(self, **kwargs):
        """ Format: {agent: {column: np.array, ...}, ...} """
        for agent, episode in self._data.items():
            episode.fill(**kwargs[agent])
            # FIXME(ming): support clipped mode only
            self._size = episode.size

    def insert(self, **kwargs):
        """ Format: {agent: {column: np.array, ...}, ...} """
        for agent, episode in self._data.items():
            if isinstance(kwargs[agent], Episode):
                episode.insert(**kwargs[agent].data)
            else:
                episode.insert(**kwargs[agent])
            self._size = episode.size

    def sample(self, idxes=None, size=None):
        return {
            agent: episode.sample(idxes, size) for agent, episode in self._data.items()
        }

    @classmethod
    def from_data(cls, env_id, policy_id_mapping, data):
        columns = list(list(data.values())[0].keys())
        episode = cls(env_id, policy_id_mapping)
        episode._columns = columns
        episode._data = data
        episode._size = len(list(list(data.values())[0].values())[0])
        return episode

    @classmethod
    def from_episodes(cls, env_id, policy_id_mapping, episodes: Dict[str, Episode]):
        columns = list(episodes.values())[0].columns
        episode = cls(env_id, policy_id_mapping)
        episode._columns = columns
        episode._data = episodes
        episode._size = list(episodes.values())[0].size
        return episode

    @staticmethod
    def concatenate(*multiagent_episodes, capacity=None):
        # FIXME(ming): check columns equivalence
        if multiagent_episodes[0] is None:
            multiagent_episodes = multiagent_episodes[1:]
        policy_ids = multiagent_episodes[0].policy_id
        env_id = multiagent_episodes[0].env_id

        episodes = {}
        # concatenate by agent wise
        for agent in multiagent_episodes[0].episodes.keys():
            episodes[agent] = Episode.concatenate(
                *[me.episodes[agent] for me in multiagent_episodes], capacity=capacity
            )

        return MultiAgentEpisode.from_episodes(env_id, policy_ids, episodes)

    def format_to_dataset(self) -> List[Dict[str, Any]]:
        raise NotImplementedError


class Table:
    def __init__(self, name):
        self._name = name
        self._lock_status: EpisodeLock = EpisodeLock()
        self._threading_lock = threading.Lock()
        self._episode: Union[Episode, MultiAgentEpisode] = None

    @property
    def name(self):
        return self._name

    @property
    def episode(self):
        return self._episode

    @property
    def size(self):
        with self._threading_lock:
            return self._episode.size if self._episode is not None else 0

    @property
    def capacity(self):
        with self._threading_lock:
            return self._episode.capacity

    def set_episode(self, episode: Union[Episode, MultiAgentEpisode]):
        with self._threading_lock:
            assert self._episode is None
            self._episode = episode

    @staticmethod
    def gen_table_name(*args, **kwargs):
        return DATASET_TABLE_NAME_GEN(*args, **kwargs)

    def fill(self, **kwargs):
        with self._threading_lock:
            self._episode.fill(**kwargs)

    def insert(self, **kwargs):
        try:
            with self._threading_lock:
                self._episode.insert(**kwargs)
                assert self._episode.size > 0, self._episode.size
        except Exception as e:
            print(traceback.format_exc())

    def sample(self, idxes=None, size=None) -> Tuple[Any, str]:
        with self._threading_lock:
            data = self._episode.sample(idxes, size)
        return data

    def lock_push_pull(self, lock_type):
        with self._threading_lock:
            if lock_type == "push":
                # lock for push
                status = self._lock_status.lock_push()
            else:
                # lock for pull
                if self._episode is None:
                    status = Status.FAILED
                else:
                    status = self._lock_status.lock_pull()
        return status

    def unlock_push_pull(self, lock_type):
        with self._threading_lock:
            if lock_type == "push":
                status = self._lock_status.unlock_push()
            else:
                status = self._lock_status.unlock_pull()
        return status

    @property
    def lock(self) -> EpisodeLock:
        with self._threading_lock:
            return self._lock_status

    def reset(self, **kwargs):
        self._episode.reset(**kwargs)


@ray.remote
class OfflineDataset:
    def __init__(self, dataset_config: Dict[str, Any], exp_cfg: Dict[str, Any]):
        self._episode_capacity = dataset_config.get(
            "episode_capacity", settings.DEFAULT_EPISODE_CAPACITY
        )
        self._learning_start = dataset_config.get("learning_start", 64)
        self._tables: Dict[str, Table] = dict()
        self._threading_lock = threading.Lock()
        self._threading_pool = ThreadPoolExecutor()
        self.logger = get_logger(
            log_level=settings.LOG_LEVEL,
            log_dir=settings.LOG_DIR,
            name="offline_dataset",
            remote=settings.USE_REMOTE_LOGGER,
            mongo=settings.USE_MONGO_LOGGER,
            **exp_cfg,
        )
        self._threading_lock = threading.Lock()

    def lock(self, lock_type: str, desc: Dict[AgentID, Any]):
        status = dict.fromkeys(desc, Status.FAILED)
        for agent, item in desc.items():
            table_name = Table.gen_table_name(
                env_id=item.env_id,
                main_id=agent,
                pid=item.policy_id,
            )
            self.check_table(table_name, desc[agent])
            table = self._tables[table_name]
            status[agent] = table.lock_push_pull(lock_type)
        return status

    def unlock(self, lock_type: str, desc: Dict[AgentID, BufferDescription]):
        status = dict.fromkeys(desc, Status.SUCCESS)
        for agent, item in desc.items():
            table_name = Table.gen_table_name(
                env_id=item.env_id,
                main_id=agent,
                pid=item.policy_id,
            )
            self.check_table(table_name, desc[agent])
            table = self._tables[table_name]
            table.unlock_push_pull(lock_type)

        return status

    def check_table(self, table_name: str, episode: Episode = None):
        """Check table existing, if not, create a new table. If `episode` is not None and table has no episode yet, it
        will be used to create an empty episode with default capacity for table.

        :param str table_name: Registered table name, to index table.
        :param Episode episode: Episode to insert. Default to None.
        """

        with self._threading_lock:
            # create a new table
            if self._tables.get(table_name, None) is None:
                self._tables[table_name] = Table(table_name)

            if self._tables[table_name].episode is None:
                pass
            else:
                return
            if isinstance(episode, Episode):
                self._tables[table_name].set_episode(
                    # TODO(ming): too ugly (generate an empty episode with larger capacity)
                    episode.from_episode(
                        episode=episode,
                        capacity=self._episode_capacity,
                    )
                )

    def save(self, agent_episodes: Dict[AgentID, Episode], wait_for_ready: bool = True):
        """ Accept a dictionary of agent episodes, save them to a named table (Episode) """

        insert_results = []
        for aid, episode in agent_episodes.items():
            if episode is None or episode.empty():
                continue
            table_name = Table.gen_table_name(
                env_id=episode.env_id,
                main_id=aid,
                pid=episode.policy_id
                if isinstance(episode.policy_id, str)
                else episode.policy_id[aid],
            )
            self.check_table(table_name, episode)
            insert_results.append(
                self._threading_pool.submit(
                    self._tables[table_name].insert, **episode.data
                )
            )
            self.logger.debug(f"Threads created for insertion on table={table_name}")

        if wait_for_ready:
            for fut in insert_results:
                while not fut.done():
                    pass

    @Log.method_timer(enable=settings.PROFILING)
    def load_from_dataset(
        self,
        file: str,
        env_id: str,
        policy_id: PolicyID,
        agent_id: AgentID,
    ):
        """
        Expect the dataset to be in the form of List[ Dict[str, Any] ]
        """

        # FIXME(ming): check its functionality
        with open(file, "rb") as f:
            dataset = pkl.load(file=f)
            keys = set()
            for batch in dataset:
                keys = keys.union(batch.keys())

            table_size = len(dataset)
            table_name = DATASET_TABLE_NAME_GEN(
                env_id=env_id,
                main_id=agent_id,
                pid=policy_id,
            )
            if self._tables.get(table_name, None) is None:
                self._tables[table_name] = Episode(
                    env_id, policy_id, other_columns=None
                )

            for batch in dataset:
                assert isinstance(batch, Dict)
                self._tables[table_name].insert(**batch)

            self.logger.debug(
                f"table={table_name} capacity={self._tables[table_name].capacity} size={self._tables[table_name].size}"
            )

    @Log.method_timer(enable=settings.PROFILING)
    def load(self, file) -> List[Dict[str, str]]:
        # FIXME(ming): check its functionality
        with open(file, "rb") as f:
            self._tables = pkl.load(f)
            table_size = len(self._tables)
            table_descs: List[Dict[str, str]] = [None] * table_size

            idx = 0
            for table_name, table in self._tables.items():
                table_descs[idx] = {
                    "name": table.name,
                    "env_id": table.env_id,
                    "policy_id": table.policy_id,
                    "agent_id": table.agent_id,
                    "capacity": table.capacity,
                    "columns": table.columns,
                }
                idx += 1

            return table_descs

    @Log.method_timer(enable=settings.PROFILING)
    def dump(self, file, protocol=None, *args, **kwargs):
        protocol = protocol or settings.PICKLE_PROTOCOL_VER
        with open(file, "wb") as f:
            pkl.dump(self._tables, file=f, protocol=protocol, *args, **kwargs)

    @Log.method_timer(enable=settings.PROFILING)
    def dump_to_dataset(self, protocol=None, root=None):
        protocol = protocol or settings.PICKLE_PROTOCOL_VER
        output_dir = os.path.join(root or settings.DATASET_DIR, str(time.time()))
        try:
            os.makedirs(output_dir)
        except Exception as e:
            pass

        for table_name, table in self._tables.items():
            dataset_path = os.path.join(output_dir, f"episode_{id(table)}")
            # FIXME(ming): no such an interface - format_to_dataset
            dataset = table.format_to_dataset()
            with open(dataset_path + ".pkl", "wb") as f:
                pkl.dump(obj=dataset, file=f, protocol=protocol)

    @Log.method_timer(enable=settings.PROFILING)
    def sample(self, agent_buffer_desc_dict: Dict[AgentID, BufferDescription]) -> Any:
        """Sample data from the top for training, default is random sample from sub batches.

        :param agent_buffer_desc_dict: Dict[AgentID, BufferDescription], specify the env_id and policy_type,
            used to index the buffer slot
        :return: a tuple of samples and information
        """

        # generate idxes from idxes manager
        info = "OK"
        try:
            res = {}
            with Log.timer(log=settings.PROFILING, logger=self.logger):
                sizes = []
                batch_sizes = []
                agent_tables = {}
                for agent, buffer_desc in agent_buffer_desc_dict.items():
                    table_name = Table.gen_table_name(
                        env_id=buffer_desc.env_id,
                        main_id=buffer_desc.agent_id,
                        pid=buffer_desc.policy_id,
                    )
                    table = self._tables[table_name]
<<<<<<< HEAD
                    res[agent] = table.sample(size=buffer_desc.batch_size)
        except KeyError as e:
            info = f"data table `{table_name}` not exist"
            res = None
        except NoEnoughDataError as e:
            info = f"no enough data for table `{table_name}`"
            res = None
        except OversampleError as e:
            info = "oversampled error"
            res = None

=======
                    sizes.append(table.size)
                    batch_sizes.append(buffer_desc.batch_size)
                    agent_tables[agent] = table
                batch_size = min(batch_sizes)
                min_size = min(sizes)
                if min_size < batch_size:
                    raise OversampleError
                idxes = np.random.choice(min_size, batch_size)
                for agent, table in agent_tables.items():
                    res[agent] = table.sample(idxes=idxes)
        except KeyError as e:
            info = f"data table `{table_name}` has not been created {list(self._tables.keys())}"
            res = None
        except OversampleError as e:
            info = f"No enough data: table_size={table.size} batch_size={buffer_desc.batch_size}"
            res = None
        except Exception as e:
            print(traceback.format_exc())
            res = None
            info = "others"
>>>>>>> 8ec9b939
        return res, info

    def shutdown(self):
        self.logger.info("Server terminated.")<|MERGE_RESOLUTION|>--- conflicted
+++ resolved
@@ -213,7 +213,6 @@
                     {c: len(self._data[c]) for c in self.columns},
                 )
             for column in self.columns:
-<<<<<<< HEAD
                 # if isinstance(kwargs[column], np.ndarray):
                 # self._data[column].insert(kwargs[column])
                 if isinstance(kwargs[column], NumpyDataArray):
@@ -227,20 +226,6 @@
             self._size = len(self._data[Episode.CUR_OBS])
         except Exception as e:
             print(traceback.format_exc())
-=======
-                if isinstance(kwargs[column], np.ndarray):
-                    self._data[column].insert(kwargs[column])
-                elif isinstance(kwargs[column], NumpyDataArray):
-                    self._data[column].insert(kwargs[column].get_data())
-                else:
-                    raise TypeError(
-                        f"Unexpected type of column={column} {type(kwargs[column])}"
-                    )
-            self._size = len(self._data[Episode.CUR_OBS])
-        except Exception as e:
-            print(traceback.format_exc())
-            raise e
->>>>>>> 8ec9b939
 
     def sample(self, idxes=None, size=None) -> Any:
         assert idxes is None or size is None
@@ -696,19 +681,6 @@
                         pid=buffer_desc.policy_id,
                     )
                     table = self._tables[table_name]
-<<<<<<< HEAD
-                    res[agent] = table.sample(size=buffer_desc.batch_size)
-        except KeyError as e:
-            info = f"data table `{table_name}` not exist"
-            res = None
-        except NoEnoughDataError as e:
-            info = f"no enough data for table `{table_name}`"
-            res = None
-        except OversampleError as e:
-            info = "oversampled error"
-            res = None
-
-=======
                     sizes.append(table.size)
                     batch_sizes.append(buffer_desc.batch_size)
                     agent_tables[agent] = table
@@ -729,7 +701,6 @@
             print(traceback.format_exc())
             res = None
             info = "others"
->>>>>>> 8ec9b939
         return res, info
 
     def shutdown(self):
